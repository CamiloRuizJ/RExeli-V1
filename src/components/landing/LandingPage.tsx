'use client'

import { Button } from "@/components/ui/button"
import { Card, CardContent } from "@/components/ui/card"
import { Badge } from "@/components/ui/badge"
<<<<<<< HEAD
import { Tabs, TabsContent, TabsList, TabsTrigger } from "@/components/ui/tabs"
import { ArrowRight, FileText, Brain, BarChart3, Download, Zap, Shield, Clock, Check } from "lucide-react"
=======
import { ArrowRight, FileText, Brain, BarChart3, Download, Zap, Shield, Clock, CheckCircle } from "lucide-react"
>>>>>>> 0489c4a8
import Link from "next/link"

export default function LandingPage() {
  return (
    <div className="-mx-4 sm:-mx-6 lg:-mx-8 -my-8">
      {/* Hero Section */}
      <section className="bg-gradient-to-br from-emerald-100 to-emerald-50 px-6 sm:px-8 lg:px-12 py-12 sm:py-16 lg:py-24">
        <div className="max-w-7xl mx-auto grid lg:grid-cols-2 gap-8 lg:gap-12 items-center">
          <div className="space-y-6 lg:space-y-8 px-2 sm:px-0">
            <div className="space-y-4 lg:space-y-6">
              <Badge className="bg-emerald-100 text-emerald-800 hover:bg-emerald-100 text-sm">
                AI-Powered Document Processing
              </Badge>
              <h1 className="text-3xl sm:text-4xl lg:text-5xl xl:text-6xl font-bold text-gray-900 leading-tight">
                Real Estate
                <br />
                <span className="text-emerald-600">Document Analysis</span>
                <br />
                Made Simple
              </h1>
              <p className="text-base sm:text-lg lg:text-xl text-gray-600 leading-relaxed max-w-2xl">
                Transform complex real estate documents into structured data with our AI-powered platform.
                Extract insights from rent rolls, offering memos, and financial statements in minutes.
              </p>
            </div>

            <div className="space-y-4">
              <div className="text-sm text-gray-500">What you get:</div>
              <div className="space-y-2">
                <div className="flex items-center space-x-3">
                  <div className="w-2 h-2 bg-emerald-500 rounded-full"></div>
                  <span className="text-gray-700">Instant document classification</span>
                </div>
                <div className="flex items-center space-x-3">
                  <div className="w-2 h-2 bg-emerald-500 rounded-full"></div>
                  <span className="text-gray-700">Structured data extraction</span>
                </div>
                <div className="flex items-center space-x-3">
                  <div className="w-2 h-2 bg-emerald-500 rounded-full"></div>
                  <span className="text-gray-700">Professional Excel reports</span>
                </div>
              </div>
            </div>

            <div className="flex items-center justify-center lg:justify-start">
              <Link href="/tool">
                <Button size="lg" className="px-6 sm:px-8 text-base sm:text-lg">
                  Try RExeli Now
                  <ArrowRight className="w-4 h-4 ml-2" />
                </Button>
              </Link>
            </div>
          </div>

          {/* Dashboard Preview */}
          <div className="relative">
            <div className="bg-white rounded-2xl shadow-2xl border border-emerald-100 overflow-hidden">
              {/* Dashboard Header */}
              <div className="bg-emerald-50 px-6 py-4 border-b border-emerald-100">
                <div className="flex items-center justify-between">
                  <div className="flex items-center space-x-3">
                    <div className="w-3 h-3 bg-emerald-500 rounded-full animate-pulse"></div>
                    <span className="text-emerald-800 font-medium">Processing Document...</span>
                  </div>
                  <div className="flex items-center space-x-2">
                    <div className="w-6 h-6 bg-gray-200 rounded-full"></div>
                    <div className="w-6 h-6 bg-gray-200 rounded-full"></div>
                  </div>
                </div>
              </div>

              {/* Dashboard Content */}
              <div className="p-6 space-y-6">
                {/* Stats Cards */}
                <div className="grid grid-cols-3 gap-4">
                  <Card className="border-emerald-100">
                    <CardContent className="p-4">
                      <div className="space-y-2">
                        <div className="text-sm text-gray-500">Total Properties</div>
                        <div className="text-2xl font-bold text-gray-900">1,247</div>
                        <div className="text-xs text-emerald-600">+12% from last month</div>
                      </div>
                    </CardContent>
                  </Card>
                  <Card className="border-emerald-100">
                    <CardContent className="p-4">
                      <div className="space-y-2">
                        <div className="text-sm text-gray-500">Documents</div>
                        <div className="text-2xl font-bold text-gray-900">856</div>
                        <div className="text-xs text-emerald-600">+8% processed</div>
                      </div>
                    </CardContent>
                  </Card>
                  <Card className="border-emerald-100">
                    <CardContent className="p-4">
                      <div className="space-y-2">
                        <div className="text-sm text-gray-500">Revenue</div>
                        <div className="text-2xl font-bold text-gray-900">$2.4M</div>
                        <div className="text-xs text-emerald-600">+15% growth</div>
                      </div>
                    </CardContent>
                  </Card>
                </div>

                {/* Chart Area */}
                <Card className="border-emerald-100">
                  <CardContent className="p-4">
                    <div className="space-y-4">
                      <div className="flex items-center justify-between">
                        <h3 className="font-semibold text-gray-900">Document Processing</h3>
                        <Badge variant="secondary">Real-time</Badge>
                      </div>
                      <div className="h-32 bg-emerald-50 rounded-lg flex items-end justify-between p-4">
                        <div className="w-8 bg-emerald-200 rounded-t" style={{height: '60%'}}></div>
                        <div className="w-8 bg-emerald-300 rounded-t" style={{height: '80%'}}></div>
                        <div className="w-8 bg-emerald-400 rounded-t" style={{height: '40%'}}></div>
                        <div className="w-8 bg-emerald-500 rounded-t" style={{height: '90%'}}></div>
                        <div className="w-8 bg-emerald-600 rounded-t" style={{height: '70%'}}></div>
                      </div>
                    </div>
                  </CardContent>
                </Card>

                {/* Recent Activity */}
                <div className="space-y-3">
                  <h3 className="font-semibold text-gray-900">Recent Documents</h3>
                  <div className="space-y-2">
                    <div className="flex items-center space-x-3 p-3 bg-emerald-50 rounded-lg">
                      <FileText className="w-4 h-4 text-emerald-600" />
                      <div className="flex-1">
                        <div className="text-sm font-medium">Rent Roll - 123 Main St</div>
                        <div className="text-xs text-gray-500">Processed 2 minutes ago</div>
                      </div>
                      <Badge className="bg-emerald-100 text-emerald-800">Complete</Badge>
                    </div>
                    <div className="flex items-center space-x-3 p-3 bg-gray-50 rounded-lg">
                      <FileText className="w-4 h-4 text-gray-400" />
                      <div className="flex-1">
                        <div className="text-sm font-medium">Offering Memo - Downtown Plaza</div>
                        <div className="text-xs text-gray-500">Processing...</div>
                      </div>
                      <Badge variant="secondary">In Progress</Badge>
                    </div>
                  </div>
                </div>
              </div>
            </div>
          </div>
        </div>
      </section>

      {/* Features Section */}
      <section className="bg-white py-12 sm:py-16 lg:py-24 px-6 sm:px-8 lg:px-12">
        <div className="max-w-7xl mx-auto">
          <div className="text-center space-y-4 lg:space-y-6 mb-12 lg:mb-16">
            <h2 className="text-2xl sm:text-3xl lg:text-4xl font-bold text-gray-900">Powerful Features for Real Estate Professionals</h2>
            <p className="text-lg sm:text-xl text-gray-600 max-w-3xl mx-auto">
              Everything you need to transform complex real estate documents into actionable insights
            </p>
          </div>

          <div className="grid grid-cols-1 md:grid-cols-2 lg:grid-cols-3 gap-6 lg:gap-8">
            <Card className="border-emerald-100 hover:shadow-lg transition-shadow">
              <CardContent className="p-4 sm:p-6 space-y-4">
                <div className="w-12 h-12 bg-emerald-100 rounded-lg flex items-center justify-center">
                  <Brain className="w-6 h-6 text-emerald-600" />
                </div>
                <h3 className="text-lg sm:text-xl font-semibold text-gray-900">AI Document Classification</h3>
                <p className="text-sm sm:text-base text-gray-600">
                  Automatically identify rent rolls, offering memos, lease agreements, and financial statements with 99% accuracy.
                </p>
              </CardContent>
            </Card>

            <Card className="border-emerald-100 hover:shadow-lg transition-shadow">
              <CardContent className="p-4 sm:p-6 space-y-4">
                <div className="w-12 h-12 bg-emerald-100 rounded-lg flex items-center justify-center">
                  <BarChart3 className="w-6 h-6 text-emerald-600" />
                </div>
                <h3 className="text-lg sm:text-xl font-semibold text-gray-900">Intelligent Data Extraction</h3>
                <p className="text-sm sm:text-base text-gray-600">
                  Extract tenant information, rental rates, financial metrics, and property details with precision.
                </p>
              </CardContent>
            </Card>

            <Card className="border-emerald-100 hover:shadow-lg transition-shadow">
              <CardContent className="p-4 sm:p-6 space-y-4">
                <div className="w-12 h-12 bg-emerald-100 rounded-lg flex items-center justify-center">
                  <Download className="w-6 h-6 text-emerald-600" />
                </div>
                <h3 className="text-lg sm:text-xl font-semibold text-gray-900">Professional Excel Export</h3>
                <p className="text-sm sm:text-base text-gray-600">
                  Generate formatted Excel reports with summaries, charts, and detailed analysis ready for stakeholders.
                </p>
              </CardContent>
            </Card>

            <Card className="border-emerald-100 hover:shadow-lg transition-shadow">
              <CardContent className="p-4 sm:p-6 space-y-4">
                <div className="w-12 h-12 bg-emerald-100 rounded-lg flex items-center justify-center">
                  <Zap className="w-6 h-6 text-emerald-600" />
                </div>
                <h3 className="text-lg sm:text-xl font-semibold text-gray-900">Efficient Processing</h3>
                <p className="text-sm sm:text-base text-gray-600">
                  Process documents up to 25MB with our optimized AI pipeline and real-time progress tracking. Typical processing: 2-3 minutes.
                </p>
              </CardContent>
            </Card>

            <Card className="border-emerald-100 hover:shadow-lg transition-shadow">
              <CardContent className="p-4 sm:p-6 space-y-4">
                <div className="w-12 h-12 bg-emerald-100 rounded-lg flex items-center justify-center">
                  <Shield className="w-6 h-6 text-emerald-600" />
                </div>
                <h3 className="text-lg sm:text-xl font-semibold text-gray-900">Secure & Compliant</h3>
                <p className="text-sm sm:text-base text-gray-600">
                  Enterprise-grade security with encrypted storage, secure file handling, and full compliance standards.
                </p>
              </CardContent>
            </Card>

            <Card className="border-emerald-100 hover:shadow-lg transition-shadow">
              <CardContent className="p-4 sm:p-6 space-y-4">
                <div className="w-12 h-12 bg-emerald-100 rounded-lg flex items-center justify-center">
                  <Clock className="w-6 h-6 text-emerald-600" />
                </div>
                <h3 className="text-lg sm:text-xl font-semibold text-gray-900">Save Hours of Work</h3>
                <p className="text-sm sm:text-base text-gray-600">
                  Eliminate manual data entry and reduce document processing time from hours to minutes.
                </p>
              </CardContent>
            </Card>
          </div>
        </div>
      </section>

<<<<<<< HEAD
      {/* Pricing Section */}
      <section className="bg-gray-50 py-12 sm:py-16 lg:py-24 px-6 sm:px-8 lg:px-12">
        <div className="max-w-7xl mx-auto">
          <div className="text-center space-y-4 lg:space-y-6 mb-12 lg:mb-16">
            <h2 className="text-2xl sm:text-3xl lg:text-4xl font-bold text-gray-900">Simple, Transparent Pricing</h2>
            <p className="text-lg sm:text-xl text-gray-600 max-w-3xl mx-auto">
              Choose the plan that fits your needs. No hidden fees, cancel anytime.
            </p>
          </div>

          <Tabs defaultValue="monthly" className="w-full">
            <TabsList className="grid w-full max-w-md mx-auto grid-cols-3 mb-8">
              <TabsTrigger value="monthly">Monthly</TabsTrigger>
              <TabsTrigger value="annual">Annual (-20%)</TabsTrigger>
              <TabsTrigger value="payg">Pay-as-you-go</TabsTrigger>
            </TabsList>

            {/* Monthly Plans */}
            <TabsContent value="monthly" className="space-y-8">
              <div className="grid grid-cols-1 md:grid-cols-2 lg:grid-cols-4 gap-6">
                {/* Entrepreneur Plan */}
                <Card className="border-gray-200 hover:shadow-lg transition-shadow">
                  <CardContent className="p-6 space-y-6">
                    <div className="space-y-2">
                      <h3 className="text-xl font-bold text-gray-900">Entrepreneur</h3>
                      <div className="flex items-baseline gap-1">
                        <span className="text-4xl font-bold text-gray-900">$89</span>
                        <span className="text-gray-500">/mo</span>
                      </div>
                      <p className="text-sm text-gray-600">Perfect for getting started</p>
                    </div>

                    <div className="space-y-3">
                      <div className="flex items-center gap-2">
                        <Check className="w-4 h-4 text-emerald-600" />
                        <span className="text-sm">50 documents/month</span>
                      </div>
                      <div className="flex items-center gap-2">
                        <Check className="w-4 h-4 text-emerald-600" />
                        <span className="text-sm">1 user included</span>
                      </div>
                      <div className="flex items-center gap-2">
                        <Check className="w-4 h-4 text-emerald-600" />
                        <span className="text-sm">$1.50 per extra doc</span>
                      </div>
                    </div>

                    <Link href="/tool">
                      <Button variant="outline" className="w-full">Get Started</Button>
                    </Link>
                  </CardContent>
                </Card>

                {/* Professional Plan */}
                <Card className="border-emerald-500 border-2 hover:shadow-xl transition-shadow relative">
                  <div className="absolute -top-4 left-1/2 transform -translate-x-1/2">
                    <Badge className="bg-emerald-600 text-white px-4 py-1">Most Popular</Badge>
                  </div>
                  <CardContent className="p-6 space-y-6">
                    <div className="space-y-2">
                      <h3 className="text-xl font-bold text-gray-900">Professional</h3>
                      <div className="flex items-baseline gap-1">
                        <span className="text-4xl font-bold text-gray-900">$499</span>
                        <span className="text-gray-500">/mo</span>
                      </div>
                      <p className="text-sm text-gray-600">For growing businesses</p>
                    </div>

                    <div className="space-y-3">
                      <div className="flex items-center gap-2">
                        <Check className="w-4 h-4 text-emerald-600" />
                        <span className="text-sm">500 documents/month</span>
                      </div>
                      <div className="flex items-center gap-2">
                        <Check className="w-4 h-4 text-emerald-600" />
                        <span className="text-sm">5 users included</span>
                      </div>
                      <div className="flex items-center gap-2">
                        <Check className="w-4 h-4 text-emerald-600" />
                        <span className="text-sm">$0.99 per extra doc</span>
                      </div>
                    </div>

                    <Link href="/tool">
                      <Button className="w-full">Get Started</Button>
                    </Link>
                  </CardContent>
                </Card>

                {/* Business Plan */}
                <Card className="border-gray-200 hover:shadow-lg transition-shadow">
                  <CardContent className="p-6 space-y-6">
                    <div className="space-y-2">
                      <h3 className="text-xl font-bold text-gray-900">Business</h3>
                      <div className="flex items-baseline gap-1">
                        <span className="text-4xl font-bold text-gray-900">$1,299</span>
                        <span className="text-gray-500">/mo</span>
                      </div>
                      <p className="text-sm text-gray-600">For established teams</p>
                    </div>

                    <div className="space-y-3">
                      <div className="flex items-center gap-2">
                        <Check className="w-4 h-4 text-emerald-600" />
                        <span className="text-sm">2,000 documents/month</span>
                      </div>
                      <div className="flex items-center gap-2">
                        <Check className="w-4 h-4 text-emerald-600" />
                        <span className="text-sm">10 users included</span>
                      </div>
                      <div className="flex items-center gap-2">
                        <Check className="w-4 h-4 text-emerald-600" />
                        <span className="text-sm">$0.79 per extra doc</span>
                      </div>
                    </div>

                    <Link href="/tool">
                      <Button variant="outline" className="w-full">Get Started</Button>
                    </Link>
                  </CardContent>
                </Card>

                {/* Enterprise Plan */}
                <Card className="border-gray-200 hover:shadow-lg transition-shadow bg-gradient-to-br from-gray-50 to-white">
                  <CardContent className="p-6 space-y-6">
                    <div className="space-y-2">
                      <h3 className="text-xl font-bold text-gray-900">Enterprise</h3>
                      <div className="flex items-baseline gap-1">
                        <span className="text-2xl font-bold text-gray-900">Custom</span>
                      </div>
                      <p className="text-sm text-gray-600">For large organizations</p>
                    </div>

                    <div className="space-y-3">
                      <div className="flex items-center gap-2">
                        <Check className="w-4 h-4 text-emerald-600" />
                        <span className="text-sm">10,000+ documents/month</span>
                      </div>
                      <div className="flex items-center gap-2">
                        <Check className="w-4 h-4 text-emerald-600" />
                        <span className="text-sm">Unlimited users</span>
                      </div>
                      <div className="flex items-center gap-2">
                        <Check className="w-4 h-4 text-emerald-600" />
                        <span className="text-sm">Negotiated pricing</span>
                      </div>
                    </div>

                    <a href="mailto:admin@rexeli.com">
                      <Button variant="outline" className="w-full">Contact Sales</Button>
                    </a>
                  </CardContent>
                </Card>
              </div>
            </TabsContent>

            {/* Annual Plans */}
            <TabsContent value="annual" className="space-y-8">
              <div className="text-center mb-6">
                <Badge className="bg-emerald-100 text-emerald-800 text-sm px-4 py-2">
                  Save up to $3,118/year with annual billing
                </Badge>
              </div>
              <div className="grid grid-cols-1 md:grid-cols-2 lg:grid-cols-4 gap-6">
                {/* Entrepreneur Annual */}
                <Card className="border-gray-200 hover:shadow-lg transition-shadow">
                  <CardContent className="p-6 space-y-6">
                    <div className="space-y-2">
                      <h3 className="text-xl font-bold text-gray-900">Entrepreneur</h3>
                      <div className="space-y-1">
                        <div className="flex items-baseline gap-1">
                          <span className="text-4xl font-bold text-gray-900">$854</span>
                          <span className="text-gray-500">/yr</span>
                        </div>
                        <p className="text-sm text-emerald-600 font-medium">$71/mo effective</p>
                        <p className="text-xs text-gray-500">Save $214/year</p>
                      </div>
                    </div>

                    <div className="space-y-3">
                      <div className="flex items-center gap-2">
                        <Check className="w-4 h-4 text-emerald-600" />
                        <span className="text-sm">50 documents/month</span>
                      </div>
                      <div className="flex items-center gap-2">
                        <Check className="w-4 h-4 text-emerald-600" />
                        <span className="text-sm">1 user included</span>
                      </div>
                      <div className="flex items-center gap-2">
                        <Check className="w-4 h-4 text-emerald-600" />
                        <span className="text-sm">Paid annually</span>
                      </div>
                    </div>

                    <Link href="/tool">
                      <Button variant="outline" className="w-full">Get Started</Button>
                    </Link>
                  </CardContent>
                </Card>

                {/* Professional Annual */}
                <Card className="border-emerald-500 border-2 hover:shadow-xl transition-shadow relative">
                  <div className="absolute -top-4 left-1/2 transform -translate-x-1/2">
                    <Badge className="bg-emerald-600 text-white px-4 py-1">Most Popular</Badge>
                  </div>
                  <CardContent className="p-6 space-y-6">
                    <div className="space-y-2">
                      <h3 className="text-xl font-bold text-gray-900">Professional</h3>
                      <div className="space-y-1">
                        <div className="flex items-baseline gap-1">
                          <span className="text-4xl font-bold text-gray-900">$4,790</span>
                          <span className="text-gray-500">/yr</span>
                        </div>
                        <p className="text-sm text-emerald-600 font-medium">$399/mo effective</p>
                        <p className="text-xs text-gray-500">Save $1,198/year</p>
                      </div>
                    </div>

                    <div className="space-y-3">
                      <div className="flex items-center gap-2">
                        <Check className="w-4 h-4 text-emerald-600" />
                        <span className="text-sm">500 documents/month</span>
                      </div>
                      <div className="flex items-center gap-2">
                        <Check className="w-4 h-4 text-emerald-600" />
                        <span className="text-sm">5 users included</span>
                      </div>
                      <div className="flex items-center gap-2">
                        <Check className="w-4 h-4 text-emerald-600" />
                        <span className="text-sm">Paid annually</span>
                      </div>
                    </div>

                    <Link href="/tool">
                      <Button className="w-full">Get Started</Button>
                    </Link>
                  </CardContent>
                </Card>

                {/* Business Annual */}
                <Card className="border-gray-200 hover:shadow-lg transition-shadow">
                  <CardContent className="p-6 space-y-6">
                    <div className="space-y-2">
                      <h3 className="text-xl font-bold text-gray-900">Business</h3>
                      <div className="space-y-1">
                        <div className="flex items-baseline gap-1">
                          <span className="text-4xl font-bold text-gray-900">$12,470</span>
                          <span className="text-gray-500">/yr</span>
                        </div>
                        <p className="text-sm text-emerald-600 font-medium">$1,039/mo effective</p>
                        <p className="text-xs text-gray-500">Save $3,118/year</p>
                      </div>
                    </div>

                    <div className="space-y-3">
                      <div className="flex items-center gap-2">
                        <Check className="w-4 h-4 text-emerald-600" />
                        <span className="text-sm">2,000 documents/month</span>
                      </div>
                      <div className="flex items-center gap-2">
                        <Check className="w-4 h-4 text-emerald-600" />
                        <span className="text-sm">10 users included</span>
                      </div>
                      <div className="flex items-center gap-2">
                        <Check className="w-4 h-4 text-emerald-600" />
                        <span className="text-sm">Paid annually</span>
                      </div>
                    </div>

                    <Link href="/tool">
                      <Button variant="outline" className="w-full">Get Started</Button>
                    </Link>
                  </CardContent>
                </Card>

                {/* Enterprise Annual */}
                <Card className="border-gray-200 hover:shadow-lg transition-shadow bg-gradient-to-br from-gray-50 to-white">
                  <CardContent className="p-6 space-y-6">
                    <div className="space-y-2">
                      <h3 className="text-xl font-bold text-gray-900">Enterprise</h3>
                      <div className="flex items-baseline gap-1">
                        <span className="text-2xl font-bold text-gray-900">Custom</span>
                      </div>
                      <p className="text-sm text-gray-600">Annual contract</p>
                    </div>

                    <div className="space-y-3">
                      <div className="flex items-center gap-2">
                        <Check className="w-4 h-4 text-emerald-600" />
                        <span className="text-sm">10,000+ documents/month</span>
                      </div>
                      <div className="flex items-center gap-2">
                        <Check className="w-4 h-4 text-emerald-600" />
                        <span className="text-sm">Unlimited users</span>
                      </div>
                      <div className="flex items-center gap-2">
                        <Check className="w-4 h-4 text-emerald-600" />
                        <span className="text-sm">Custom savings</span>
                      </div>
                    </div>

                    <a href="mailto:admin@rexeli.com">
                      <Button variant="outline" className="w-full">Contact Sales</Button>
                    </a>
                  </CardContent>
                </Card>
              </div>
            </TabsContent>

            {/* Pay-as-you-go Plans */}
            <TabsContent value="payg" className="space-y-8">
              <div className="text-center mb-6">
                <Badge className="bg-blue-100 text-blue-800 text-sm px-4 py-2">
                  One-time payment, no recurring charges
                </Badge>
              </div>
              <div className="grid grid-cols-1 md:grid-cols-2 lg:grid-cols-4 gap-6">
                {/* Entrepreneur Pack */}
                <Card className="border-gray-200 hover:shadow-lg transition-shadow">
                  <CardContent className="p-6 space-y-6">
                    <div className="space-y-2">
                      <h3 className="text-xl font-bold text-gray-900">Entrepreneur Pack</h3>
                      <div className="flex items-baseline gap-1">
                        <span className="text-4xl font-bold text-gray-900">$79</span>
                      </div>
                      <p className="text-sm text-gray-600">One-time payment</p>
                    </div>

                    <div className="space-y-3">
                      <div className="flex items-center gap-2">
                        <Check className="w-4 h-4 text-emerald-600" />
                        <span className="text-sm">50 documents</span>
                      </div>
                      <div className="flex items-center gap-2">
                        <Check className="w-4 h-4 text-emerald-600" />
                        <span className="text-sm">1 user</span>
                      </div>
                      <div className="flex items-center gap-2">
                        <Check className="w-4 h-4 text-emerald-600" />
                        <span className="text-sm">$1.58 per doc</span>
                      </div>
                      <div className="flex items-center gap-2">
                        <Check className="w-4 h-4 text-emerald-600" />
                        <span className="text-sm">90 day expiration</span>
                      </div>
                    </div>

                    <Link href="/tool">
                      <Button variant="outline" className="w-full">Buy Now</Button>
                    </Link>
                  </CardContent>
                </Card>

                {/* Professional Pack */}
                <Card className="border-blue-500 border-2 hover:shadow-xl transition-shadow relative">
                  <div className="absolute -top-4 left-1/2 transform -translate-x-1/2">
                    <Badge className="bg-blue-600 text-white px-4 py-1">Best Value</Badge>
                  </div>
                  <CardContent className="p-6 space-y-6">
                    <div className="space-y-2">
                      <h3 className="text-xl font-bold text-gray-900">Professional Pack</h3>
                      <div className="flex items-baseline gap-1">
                        <span className="text-4xl font-bold text-gray-900">$499</span>
                      </div>
                      <p className="text-sm text-gray-600">One-time payment</p>
                    </div>

                    <div className="space-y-3">
                      <div className="flex items-center gap-2">
                        <Check className="w-4 h-4 text-emerald-600" />
                        <span className="text-sm">500 documents</span>
                      </div>
                      <div className="flex items-center gap-2">
                        <Check className="w-4 h-4 text-emerald-600" />
                        <span className="text-sm">3 users</span>
                      </div>
                      <div className="flex items-center gap-2">
                        <Check className="w-4 h-4 text-emerald-600" />
                        <span className="text-sm font-semibold">$0.99 per doc</span>
                      </div>
                      <div className="flex items-center gap-2">
                        <Check className="w-4 h-4 text-emerald-600" />
                        <span className="text-sm">6 month expiration</span>
                      </div>
                    </div>

                    <Link href="/tool">
                      <Button className="w-full">Buy Now</Button>
                    </Link>
                  </CardContent>
                </Card>

                {/* Business Pack */}
                <Card className="border-gray-200 hover:shadow-lg transition-shadow">
                  <CardContent className="p-6 space-y-6">
                    <div className="space-y-2">
                      <h3 className="text-xl font-bold text-gray-900">Business Pack</h3>
                      <div className="flex items-baseline gap-1">
                        <span className="text-4xl font-bold text-gray-900">$1,599</span>
                      </div>
                      <p className="text-sm text-gray-600">One-time payment</p>
                    </div>

                    <div className="space-y-3">
                      <div className="flex items-center gap-2">
                        <Check className="w-4 h-4 text-emerald-600" />
                        <span className="text-sm">2,000 documents</span>
                      </div>
                      <div className="flex items-center gap-2">
                        <Check className="w-4 h-4 text-emerald-600" />
                        <span className="text-sm">5 users</span>
                      </div>
                      <div className="flex items-center gap-2">
                        <Check className="w-4 h-4 text-emerald-600" />
                        <span className="text-sm">$0.79 per doc</span>
                      </div>
                      <div className="flex items-center gap-2">
                        <Check className="w-4 h-4 text-emerald-600" />
                        <span className="text-sm">12 month expiration</span>
                      </div>
                    </div>

                    <Link href="/tool">
                      <Button variant="outline" className="w-full">Buy Now</Button>
                    </Link>
                  </CardContent>
                </Card>

                {/* Enterprise Pack */}
                <Card className="border-gray-200 hover:shadow-lg transition-shadow bg-gradient-to-br from-gray-50 to-white">
                  <CardContent className="p-6 space-y-6">
                    <div className="space-y-2">
                      <h3 className="text-xl font-bold text-gray-900">Enterprise Pack</h3>
                      <div className="flex items-baseline gap-1">
                        <span className="text-2xl font-bold text-gray-900">Custom</span>
                      </div>
                      <p className="text-sm text-gray-600">Tailored for you</p>
                    </div>

                    <div className="space-y-3">
                      <div className="flex items-center gap-2">
                        <Check className="w-4 h-4 text-emerald-600" />
                        <span className="text-sm">10,000+ documents</span>
                      </div>
                      <div className="flex items-center gap-2">
                        <Check className="w-4 h-4 text-emerald-600" />
                        <span className="text-sm">Unlimited users</span>
                      </div>
                      <div className="flex items-center gap-2">
                        <Check className="w-4 h-4 text-emerald-600" />
                        <span className="text-sm">$0.50-$0.69 per doc</span>
                      </div>
                      <div className="flex items-center gap-2">
                        <Check className="w-4 h-4 text-emerald-600" />
                        <span className="text-sm">12 mo+ or no expiration</span>
                      </div>
                    </div>

                    <a href="mailto:admin@rexeli.com">
                      <Button variant="outline" className="w-full">Contact Sales</Button>
                    </a>
                  </CardContent>
                </Card>
              </div>
            </TabsContent>
          </Tabs>
=======
      {/* Testimonials Section */}
      <section className="bg-gradient-to-br from-gray-50 to-slate-50 py-12 sm:py-16 lg:py-24 px-6 sm:px-8 lg:px-12">
        <div className="max-w-7xl mx-auto">
          <div className="text-center space-y-4 lg:space-y-6 mb-12 lg:mb-16">
            <h2 className="text-2xl sm:text-3xl lg:text-4xl font-bold text-gray-900">Trusted by Real Estate Professionals</h2>
            <p className="text-lg sm:text-xl text-gray-600 max-w-3xl mx-auto">
              See what our users are saying about RExeli
            </p>
          </div>

          <div className="grid grid-cols-1 md:grid-cols-2 lg:grid-cols-3 gap-6 lg:gap-8">
            {/* Testimonial 1 */}
            <Card className="border-emerald-100 hover:shadow-xl transition-all duration-300 hover:scale-[1.02] card-hover">
              <CardContent className="p-6 space-y-4">
                <div className="flex items-center space-x-1 text-yellow-500">
                  {[...Array(5)].map((_, i) => (
                    <svg key={i} className="w-5 h-5 fill-current" viewBox="0 0 20 20">
                      <path d="M10 15l-5.878 3.09 1.123-6.545L.489 6.91l6.572-.955L10 0l2.939 5.955 6.572.955-4.756 4.635 1.123 6.545z" />
                    </svg>
                  ))}
                </div>
                <p className="text-gray-700 italic">&quot;RExeli has transformed how we process rent rolls. What used to take hours now takes minutes!&quot;</p>
                <div className="flex items-center space-x-3 pt-4 border-t border-gray-100">
                  <div className="w-12 h-12 bg-gradient-to-br from-emerald-400 to-teal-500 rounded-full flex items-center justify-center text-white font-bold text-lg">
                    S
                  </div>
                  <div>
                    <p className="font-semibold text-gray-900">Sarah Johnson</p>
                    <p className="text-sm text-gray-500">Property Manager, NYC</p>
                  </div>
                </div>
              </CardContent>
            </Card>

            {/* Testimonial 2 */}
            <Card className="border-emerald-100 hover:shadow-xl transition-all duration-300 hover:scale-[1.02] card-hover">
              <CardContent className="p-6 space-y-4">
                <div className="flex items-center space-x-1 text-yellow-500">
                  {[...Array(5)].map((_, i) => (
                    <svg key={i} className="w-5 h-5 fill-current" viewBox="0 0 20 20">
                      <path d="M10 15l-5.878 3.09 1.123-6.545L.489 6.91l6.572-.955L10 0l2.939 5.955 6.572.955-4.756 4.635 1.123 6.545z" />
                    </svg>
                  ))}
                </div>
                <p className="text-gray-700 italic">&quot;The AI accuracy is incredible. It extracts data from complex documents that would take my team days to process manually.&quot;</p>
                <div className="flex items-center space-x-3 pt-4 border-t border-gray-100">
                  <div className="w-12 h-12 bg-gradient-to-br from-blue-400 to-indigo-500 rounded-full flex items-center justify-center text-white font-bold text-lg">
                    M
                  </div>
                  <div>
                    <p className="font-semibold text-gray-900">Michael Chen</p>
                    <p className="text-sm text-gray-500">Investment Analyst</p>
                  </div>
                </div>
              </CardContent>
            </Card>

            {/* Testimonial 3 */}
            <Card className="border-emerald-100 hover:shadow-xl transition-all duration-300 hover:scale-[1.02] card-hover">
              <CardContent className="p-6 space-y-4">
                <div className="flex items-center space-x-1 text-yellow-500">
                  {[...Array(5)].map((_, i) => (
                    <svg key={i} className="w-5 h-5 fill-current" viewBox="0 0 20 20">
                      <path d="M10 15l-5.878 3.09 1.123-6.545L.489 6.91l6.572-.955L10 0l2.939 5.955 6.572.955-4.756 4.635 1.123 6.545z" />
                    </svg>
                  ))}
                </div>
                <p className="text-gray-700 italic">&quot;Easy to use, fast, and reliable. RExeli has become an essential tool for our brokerage firm.&quot;</p>
                <div className="flex items-center space-x-3 pt-4 border-t border-gray-100">
                  <div className="w-12 h-12 bg-gradient-to-br from-purple-400 to-pink-500 rounded-full flex items-center justify-center text-white font-bold text-lg">
                    E
                  </div>
                  <div>
                    <p className="font-semibold text-gray-900">Emily Rodriguez</p>
                    <p className="text-sm text-gray-500">Commercial Broker</p>
                  </div>
                </div>
              </CardContent>
            </Card>
          </div>
        </div>
      </section>

      {/* Pricing Section */}
      <section className="bg-white py-12 sm:py-16 lg:py-24 px-6 sm:px-8 lg:px-12">
        <div className="max-w-7xl mx-auto">
          <div className="text-center space-y-4 lg:space-y-6 mb-12 lg:mb-16">
            <h2 className="text-2xl sm:text-3xl lg:text-4xl font-bold text-gray-900">Simple, Transparent Pricing</h2>
            <p className="text-lg sm:text-xl text-gray-600 max-w-3xl mx-auto">
              Choose the plan that works best for you
            </p>
          </div>

          <div className="grid grid-cols-1 md:grid-cols-3 gap-6 lg:gap-8 max-w-6xl mx-auto">
            {/* Starter Plan */}
            <Card className="border-2 border-gray-200 hover:border-emerald-400 hover:shadow-xl transition-all duration-300 hover:scale-[1.03]">
              <CardContent className="p-8 space-y-6">
                <div>
                  <h3 className="text-xl font-bold text-gray-900">Starter</h3>
                  <p className="text-sm text-gray-500 mt-1">Perfect for individuals</p>
                </div>
                <div className="space-y-2">
                  <div className="text-4xl font-bold text-gray-900">$XX<span className="text-lg text-gray-500">/mo</span></div>
                  <p className="text-sm text-gray-500">Pricing coming soon</p>
                </div>
                <ul className="space-y-3 text-sm text-gray-700">
                  <li className="flex items-center space-x-2">
                    <CheckCircle className="w-4 h-4 text-emerald-600" />
                    <span>XX documents/month</span>
                  </li>
                  <li className="flex items-center space-x-2">
                    <CheckCircle className="w-4 h-4 text-emerald-600" />
                    <span>Basic document types</span>
                  </li>
                  <li className="flex items-center space-x-2">
                    <CheckCircle className="w-4 h-4 text-emerald-600" />
                    <span>Excel exports</span>
                  </li>
                  <li className="flex items-center space-x-2">
                    <CheckCircle className="w-4 h-4 text-emerald-600" />
                    <span>Email support</span>
                  </li>
                </ul>
                <Link href="/auth/signup">
                  <Button variant="outline" className="w-full">Get Started</Button>
                </Link>
              </CardContent>
            </Card>

            {/* Pro Plan */}
            <Card className="border-2 border-emerald-500 hover:shadow-2xl transition-all duration-300 hover:scale-[1.05] relative ring-4 ring-emerald-200 ring-opacity-50">
              <div className="absolute -top-4 left-1/2 -translate-x-1/2 bg-emerald-600 text-white px-4 py-1 rounded-full text-sm font-semibold">
                Most Popular
              </div>
              <CardContent className="p-8 space-y-6">
                <div>
                  <h3 className="text-xl font-bold text-gray-900">Professional</h3>
                  <p className="text-sm text-gray-500 mt-1">For growing businesses</p>
                </div>
                <div className="space-y-2">
                  <div className="text-4xl font-bold text-gray-900">$XX<span className="text-lg text-gray-500">/mo</span></div>
                  <p className="text-sm text-gray-500">Pricing coming soon</p>
                </div>
                <ul className="space-y-3 text-sm text-gray-700">
                  <li className="flex items-center space-x-2">
                    <CheckCircle className="w-4 h-4 text-emerald-600" />
                    <span>Unlimited documents</span>
                  </li>
                  <li className="flex items-center space-x-2">
                    <CheckCircle className="w-4 h-4 text-emerald-600" />
                    <span>All document types</span>
                  </li>
                  <li className="flex items-center space-x-2">
                    <CheckCircle className="w-4 h-4 text-emerald-600" />
                    <span>Advanced Excel exports</span>
                  </li>
                  <li className="flex items-center space-x-2">
                    <CheckCircle className="w-4 h-4 text-emerald-600" />
                    <span>Priority support</span>
                  </li>
                  <li className="flex items-center space-x-2">
                    <CheckCircle className="w-4 h-4 text-emerald-600" />
                    <span>API access</span>
                  </li>
                </ul>
                <Link href="/auth/signup">
                  <Button className="w-full bg-gradient-to-r from-emerald-600 to-teal-600 hover:from-emerald-700 hover:to-teal-700">
                    Get Started
                  </Button>
                </Link>
              </CardContent>
            </Card>

            {/* Enterprise Plan */}
            <Card className="border-2 border-gray-200 hover:border-emerald-400 hover:shadow-xl transition-all duration-300 hover:scale-[1.03]">
              <CardContent className="p-8 space-y-6">
                <div>
                  <h3 className="text-xl font-bold text-gray-900">Enterprise</h3>
                  <p className="text-sm text-gray-500 mt-1">For large organizations</p>
                </div>
                <div className="space-y-2">
                  <div className="text-4xl font-bold text-gray-900">Custom</div>
                  <p className="text-sm text-gray-500">Contact for pricing</p>
                </div>
                <ul className="space-y-3 text-sm text-gray-700">
                  <li className="flex items-center space-x-2">
                    <CheckCircle className="w-4 h-4 text-emerald-600" />
                    <span>Unlimited everything</span>
                  </li>
                  <li className="flex items-center space-x-2">
                    <CheckCircle className="w-4 h-4 text-emerald-600" />
                    <span>Custom integrations</span>
                  </li>
                  <li className="flex items-center space-x-2">
                    <CheckCircle className="w-4 h-4 text-emerald-600" />
                    <span>Dedicated support</span>
                  </li>
                  <li className="flex items-center space-x-2">
                    <CheckCircle className="w-4 h-4 text-emerald-600" />
                    <span>SLA guarantees</span>
                  </li>
                  <li className="flex items-center space-x-2">
                    <CheckCircle className="w-4 h-4 text-emerald-600" />
                    <span>On-premise deployment</span>
                  </li>
                </ul>
                <a href="mailto:admin@rexeli.com">
                  <Button variant="outline" className="w-full">Contact Sales</Button>
                </a>
              </CardContent>
            </Card>
          </div>
>>>>>>> 0489c4a8
        </div>
      </section>

      {/* CTA Section */}
      <section className="bg-primary py-12 sm:py-16 lg:py-24 px-6 sm:px-8 lg:px-12">
        <div className="max-w-7xl mx-auto text-center">
          <div className="space-y-6 lg:space-y-8">
            <h2 className="text-2xl sm:text-3xl lg:text-4xl font-bold text-primary-foreground">
              Ready to Transform Your Document Processing?
            </h2>
            <p className="text-lg sm:text-xl text-primary-foreground/80 max-w-3xl mx-auto">
              Join real estate professionals who are already saving hours with RExeli&apos;s AI-powered document analysis.
            </p>
            <div className="flex flex-col sm:flex-row items-center justify-center gap-4 sm:gap-6">
              <Link href="/tool">
                <Button
                  variant="inverted"
                  size="lg"
                  className="px-6 sm:px-8 w-full sm:w-auto"
                >
                  Start Processing Documents
                  <ArrowRight className="w-4 h-4 ml-2" />
                </Button>
              </Link>
              <a href="mailto:admin@rexeli.com">
                <Button
                  variant="contrast"
                  size="lg"
                  className="w-full sm:w-auto"
                >
                  Contact Sales
                </Button>
              </a>
            </div>
            <p className="text-sm text-primary-foreground/70 mt-4">
              Questions? Email us at{' '}
              <a href="mailto:admin@rexeli.com" className="text-primary-foreground underline hover:text-primary-foreground/90">
                admin@rexeli.com
              </a>
            </p>
          </div>
        </div>
      </section>
    </div>
  )
}<|MERGE_RESOLUTION|>--- conflicted
+++ resolved
@@ -3,12 +3,8 @@
 import { Button } from "@/components/ui/button"
 import { Card, CardContent } from "@/components/ui/card"
 import { Badge } from "@/components/ui/badge"
-<<<<<<< HEAD
 import { Tabs, TabsContent, TabsList, TabsTrigger } from "@/components/ui/tabs"
 import { ArrowRight, FileText, Brain, BarChart3, Download, Zap, Shield, Clock, Check } from "lucide-react"
-=======
-import { ArrowRight, FileText, Brain, BarChart3, Download, Zap, Shield, Clock, CheckCircle } from "lucide-react"
->>>>>>> 0489c4a8
 import Link from "next/link"
 
 export default function LandingPage() {
@@ -246,7 +242,89 @@
         </div>
       </section>
 
-<<<<<<< HEAD
+      {/* Testimonials Section */}
+      <section className="bg-gradient-to-br from-gray-50 to-slate-50 py-12 sm:py-16 lg:py-24 px-6 sm:px-8 lg:px-12">
+        <div className="max-w-7xl mx-auto">
+          <div className="text-center space-y-4 lg:space-y-6 mb-12 lg:mb-16">
+            <h2 className="text-2xl sm:text-3xl lg:text-4xl font-bold text-gray-900">Trusted by Real Estate Professionals</h2>
+            <p className="text-lg sm:text-xl text-gray-600 max-w-3xl mx-auto">
+              See what our users are saying about RExeli
+            </p>
+          </div>
+
+          <div className="grid grid-cols-1 md:grid-cols-2 lg:grid-cols-3 gap-6 lg:gap-8">
+            {/* Testimonial 1 */}
+            <Card className="border-emerald-100 hover:shadow-xl transition-all duration-300 hover:scale-[1.02] card-hover">
+              <CardContent className="p-6 space-y-4">
+                <div className="flex items-center space-x-1 text-yellow-500">
+                  {[...Array(5)].map((_, i) => (
+                    <svg key={i} className="w-5 h-5 fill-current" viewBox="0 0 20 20">
+                      <path d="M10 15l-5.878 3.09 1.123-6.545L.489 6.91l6.572-.955L10 0l2.939 5.955 6.572.955-4.756 4.635 1.123 6.545z" />
+                    </svg>
+                  ))}
+                </div>
+                <p className="text-gray-700 italic">&quot;RExeli has transformed how we process rent rolls. What used to take hours now takes minutes!&quot;</p>
+                <div className="flex items-center space-x-3 pt-4 border-t border-gray-100">
+                  <div className="w-12 h-12 bg-gradient-to-br from-emerald-400 to-teal-500 rounded-full flex items-center justify-center text-white font-bold text-lg">
+                    S
+                  </div>
+                  <div>
+                    <p className="font-semibold text-gray-900">Sarah Johnson</p>
+                    <p className="text-sm text-gray-500">Property Manager, NYC</p>
+                  </div>
+                </div>
+              </CardContent>
+            </Card>
+
+            {/* Testimonial 2 */}
+            <Card className="border-emerald-100 hover:shadow-xl transition-all duration-300 hover:scale-[1.02] card-hover">
+              <CardContent className="p-6 space-y-4">
+                <div className="flex items-center space-x-1 text-yellow-500">
+                  {[...Array(5)].map((_, i) => (
+                    <svg key={i} className="w-5 h-5 fill-current" viewBox="0 0 20 20">
+                      <path d="M10 15l-5.878 3.09 1.123-6.545L.489 6.91l6.572-.955L10 0l2.939 5.955 6.572.955-4.756 4.635 1.123 6.545z" />
+                    </svg>
+                  ))}
+                </div>
+                <p className="text-gray-700 italic">&quot;The AI accuracy is incredible. It extracts data from complex documents that would take my team days to process manually.&quot;</p>
+                <div className="flex items-center space-x-3 pt-4 border-t border-gray-100">
+                  <div className="w-12 h-12 bg-gradient-to-br from-blue-400 to-indigo-500 rounded-full flex items-center justify-center text-white font-bold text-lg">
+                    M
+                  </div>
+                  <div>
+                    <p className="font-semibold text-gray-900">Michael Chen</p>
+                    <p className="text-sm text-gray-500">Investment Analyst</p>
+                  </div>
+                </div>
+              </CardContent>
+            </Card>
+
+            {/* Testimonial 3 */}
+            <Card className="border-emerald-100 hover:shadow-xl transition-all duration-300 hover:scale-[1.02] card-hover">
+              <CardContent className="p-6 space-y-4">
+                <div className="flex items-center space-x-1 text-yellow-500">
+                  {[...Array(5)].map((_, i) => (
+                    <svg key={i} className="w-5 h-5 fill-current" viewBox="0 0 20 20">
+                      <path d="M10 15l-5.878 3.09 1.123-6.545L.489 6.91l6.572-.955L10 0l2.939 5.955 6.572.955-4.756 4.635 1.123 6.545z" />
+                    </svg>
+                  ))}
+                </div>
+                <p className="text-gray-700 italic">&quot;Easy to use, fast, and reliable. RExeli has become an essential tool for our brokerage firm.&quot;</p>
+                <div className="flex items-center space-x-3 pt-4 border-t border-gray-100">
+                  <div className="w-12 h-12 bg-gradient-to-br from-purple-400 to-pink-500 rounded-full flex items-center justify-center text-white font-bold text-lg">
+                    E
+                  </div>
+                  <div>
+                    <p className="font-semibold text-gray-900">Emily Rodriguez</p>
+                    <p className="text-sm text-gray-500">Commercial Broker</p>
+                  </div>
+                </div>
+              </CardContent>
+            </Card>
+          </div>
+        </div>
+      </section>
+
       {/* Pricing Section */}
       <section className="bg-gray-50 py-12 sm:py-16 lg:py-24 px-6 sm:px-8 lg:px-12">
         <div className="max-w-7xl mx-auto">
@@ -713,220 +791,6 @@
               </div>
             </TabsContent>
           </Tabs>
-=======
-      {/* Testimonials Section */}
-      <section className="bg-gradient-to-br from-gray-50 to-slate-50 py-12 sm:py-16 lg:py-24 px-6 sm:px-8 lg:px-12">
-        <div className="max-w-7xl mx-auto">
-          <div className="text-center space-y-4 lg:space-y-6 mb-12 lg:mb-16">
-            <h2 className="text-2xl sm:text-3xl lg:text-4xl font-bold text-gray-900">Trusted by Real Estate Professionals</h2>
-            <p className="text-lg sm:text-xl text-gray-600 max-w-3xl mx-auto">
-              See what our users are saying about RExeli
-            </p>
-          </div>
-
-          <div className="grid grid-cols-1 md:grid-cols-2 lg:grid-cols-3 gap-6 lg:gap-8">
-            {/* Testimonial 1 */}
-            <Card className="border-emerald-100 hover:shadow-xl transition-all duration-300 hover:scale-[1.02] card-hover">
-              <CardContent className="p-6 space-y-4">
-                <div className="flex items-center space-x-1 text-yellow-500">
-                  {[...Array(5)].map((_, i) => (
-                    <svg key={i} className="w-5 h-5 fill-current" viewBox="0 0 20 20">
-                      <path d="M10 15l-5.878 3.09 1.123-6.545L.489 6.91l6.572-.955L10 0l2.939 5.955 6.572.955-4.756 4.635 1.123 6.545z" />
-                    </svg>
-                  ))}
-                </div>
-                <p className="text-gray-700 italic">&quot;RExeli has transformed how we process rent rolls. What used to take hours now takes minutes!&quot;</p>
-                <div className="flex items-center space-x-3 pt-4 border-t border-gray-100">
-                  <div className="w-12 h-12 bg-gradient-to-br from-emerald-400 to-teal-500 rounded-full flex items-center justify-center text-white font-bold text-lg">
-                    S
-                  </div>
-                  <div>
-                    <p className="font-semibold text-gray-900">Sarah Johnson</p>
-                    <p className="text-sm text-gray-500">Property Manager, NYC</p>
-                  </div>
-                </div>
-              </CardContent>
-            </Card>
-
-            {/* Testimonial 2 */}
-            <Card className="border-emerald-100 hover:shadow-xl transition-all duration-300 hover:scale-[1.02] card-hover">
-              <CardContent className="p-6 space-y-4">
-                <div className="flex items-center space-x-1 text-yellow-500">
-                  {[...Array(5)].map((_, i) => (
-                    <svg key={i} className="w-5 h-5 fill-current" viewBox="0 0 20 20">
-                      <path d="M10 15l-5.878 3.09 1.123-6.545L.489 6.91l6.572-.955L10 0l2.939 5.955 6.572.955-4.756 4.635 1.123 6.545z" />
-                    </svg>
-                  ))}
-                </div>
-                <p className="text-gray-700 italic">&quot;The AI accuracy is incredible. It extracts data from complex documents that would take my team days to process manually.&quot;</p>
-                <div className="flex items-center space-x-3 pt-4 border-t border-gray-100">
-                  <div className="w-12 h-12 bg-gradient-to-br from-blue-400 to-indigo-500 rounded-full flex items-center justify-center text-white font-bold text-lg">
-                    M
-                  </div>
-                  <div>
-                    <p className="font-semibold text-gray-900">Michael Chen</p>
-                    <p className="text-sm text-gray-500">Investment Analyst</p>
-                  </div>
-                </div>
-              </CardContent>
-            </Card>
-
-            {/* Testimonial 3 */}
-            <Card className="border-emerald-100 hover:shadow-xl transition-all duration-300 hover:scale-[1.02] card-hover">
-              <CardContent className="p-6 space-y-4">
-                <div className="flex items-center space-x-1 text-yellow-500">
-                  {[...Array(5)].map((_, i) => (
-                    <svg key={i} className="w-5 h-5 fill-current" viewBox="0 0 20 20">
-                      <path d="M10 15l-5.878 3.09 1.123-6.545L.489 6.91l6.572-.955L10 0l2.939 5.955 6.572.955-4.756 4.635 1.123 6.545z" />
-                    </svg>
-                  ))}
-                </div>
-                <p className="text-gray-700 italic">&quot;Easy to use, fast, and reliable. RExeli has become an essential tool for our brokerage firm.&quot;</p>
-                <div className="flex items-center space-x-3 pt-4 border-t border-gray-100">
-                  <div className="w-12 h-12 bg-gradient-to-br from-purple-400 to-pink-500 rounded-full flex items-center justify-center text-white font-bold text-lg">
-                    E
-                  </div>
-                  <div>
-                    <p className="font-semibold text-gray-900">Emily Rodriguez</p>
-                    <p className="text-sm text-gray-500">Commercial Broker</p>
-                  </div>
-                </div>
-              </CardContent>
-            </Card>
-          </div>
-        </div>
-      </section>
-
-      {/* Pricing Section */}
-      <section className="bg-white py-12 sm:py-16 lg:py-24 px-6 sm:px-8 lg:px-12">
-        <div className="max-w-7xl mx-auto">
-          <div className="text-center space-y-4 lg:space-y-6 mb-12 lg:mb-16">
-            <h2 className="text-2xl sm:text-3xl lg:text-4xl font-bold text-gray-900">Simple, Transparent Pricing</h2>
-            <p className="text-lg sm:text-xl text-gray-600 max-w-3xl mx-auto">
-              Choose the plan that works best for you
-            </p>
-          </div>
-
-          <div className="grid grid-cols-1 md:grid-cols-3 gap-6 lg:gap-8 max-w-6xl mx-auto">
-            {/* Starter Plan */}
-            <Card className="border-2 border-gray-200 hover:border-emerald-400 hover:shadow-xl transition-all duration-300 hover:scale-[1.03]">
-              <CardContent className="p-8 space-y-6">
-                <div>
-                  <h3 className="text-xl font-bold text-gray-900">Starter</h3>
-                  <p className="text-sm text-gray-500 mt-1">Perfect for individuals</p>
-                </div>
-                <div className="space-y-2">
-                  <div className="text-4xl font-bold text-gray-900">$XX<span className="text-lg text-gray-500">/mo</span></div>
-                  <p className="text-sm text-gray-500">Pricing coming soon</p>
-                </div>
-                <ul className="space-y-3 text-sm text-gray-700">
-                  <li className="flex items-center space-x-2">
-                    <CheckCircle className="w-4 h-4 text-emerald-600" />
-                    <span>XX documents/month</span>
-                  </li>
-                  <li className="flex items-center space-x-2">
-                    <CheckCircle className="w-4 h-4 text-emerald-600" />
-                    <span>Basic document types</span>
-                  </li>
-                  <li className="flex items-center space-x-2">
-                    <CheckCircle className="w-4 h-4 text-emerald-600" />
-                    <span>Excel exports</span>
-                  </li>
-                  <li className="flex items-center space-x-2">
-                    <CheckCircle className="w-4 h-4 text-emerald-600" />
-                    <span>Email support</span>
-                  </li>
-                </ul>
-                <Link href="/auth/signup">
-                  <Button variant="outline" className="w-full">Get Started</Button>
-                </Link>
-              </CardContent>
-            </Card>
-
-            {/* Pro Plan */}
-            <Card className="border-2 border-emerald-500 hover:shadow-2xl transition-all duration-300 hover:scale-[1.05] relative ring-4 ring-emerald-200 ring-opacity-50">
-              <div className="absolute -top-4 left-1/2 -translate-x-1/2 bg-emerald-600 text-white px-4 py-1 rounded-full text-sm font-semibold">
-                Most Popular
-              </div>
-              <CardContent className="p-8 space-y-6">
-                <div>
-                  <h3 className="text-xl font-bold text-gray-900">Professional</h3>
-                  <p className="text-sm text-gray-500 mt-1">For growing businesses</p>
-                </div>
-                <div className="space-y-2">
-                  <div className="text-4xl font-bold text-gray-900">$XX<span className="text-lg text-gray-500">/mo</span></div>
-                  <p className="text-sm text-gray-500">Pricing coming soon</p>
-                </div>
-                <ul className="space-y-3 text-sm text-gray-700">
-                  <li className="flex items-center space-x-2">
-                    <CheckCircle className="w-4 h-4 text-emerald-600" />
-                    <span>Unlimited documents</span>
-                  </li>
-                  <li className="flex items-center space-x-2">
-                    <CheckCircle className="w-4 h-4 text-emerald-600" />
-                    <span>All document types</span>
-                  </li>
-                  <li className="flex items-center space-x-2">
-                    <CheckCircle className="w-4 h-4 text-emerald-600" />
-                    <span>Advanced Excel exports</span>
-                  </li>
-                  <li className="flex items-center space-x-2">
-                    <CheckCircle className="w-4 h-4 text-emerald-600" />
-                    <span>Priority support</span>
-                  </li>
-                  <li className="flex items-center space-x-2">
-                    <CheckCircle className="w-4 h-4 text-emerald-600" />
-                    <span>API access</span>
-                  </li>
-                </ul>
-                <Link href="/auth/signup">
-                  <Button className="w-full bg-gradient-to-r from-emerald-600 to-teal-600 hover:from-emerald-700 hover:to-teal-700">
-                    Get Started
-                  </Button>
-                </Link>
-              </CardContent>
-            </Card>
-
-            {/* Enterprise Plan */}
-            <Card className="border-2 border-gray-200 hover:border-emerald-400 hover:shadow-xl transition-all duration-300 hover:scale-[1.03]">
-              <CardContent className="p-8 space-y-6">
-                <div>
-                  <h3 className="text-xl font-bold text-gray-900">Enterprise</h3>
-                  <p className="text-sm text-gray-500 mt-1">For large organizations</p>
-                </div>
-                <div className="space-y-2">
-                  <div className="text-4xl font-bold text-gray-900">Custom</div>
-                  <p className="text-sm text-gray-500">Contact for pricing</p>
-                </div>
-                <ul className="space-y-3 text-sm text-gray-700">
-                  <li className="flex items-center space-x-2">
-                    <CheckCircle className="w-4 h-4 text-emerald-600" />
-                    <span>Unlimited everything</span>
-                  </li>
-                  <li className="flex items-center space-x-2">
-                    <CheckCircle className="w-4 h-4 text-emerald-600" />
-                    <span>Custom integrations</span>
-                  </li>
-                  <li className="flex items-center space-x-2">
-                    <CheckCircle className="w-4 h-4 text-emerald-600" />
-                    <span>Dedicated support</span>
-                  </li>
-                  <li className="flex items-center space-x-2">
-                    <CheckCircle className="w-4 h-4 text-emerald-600" />
-                    <span>SLA guarantees</span>
-                  </li>
-                  <li className="flex items-center space-x-2">
-                    <CheckCircle className="w-4 h-4 text-emerald-600" />
-                    <span>On-premise deployment</span>
-                  </li>
-                </ul>
-                <a href="mailto:admin@rexeli.com">
-                  <Button variant="outline" className="w-full">Contact Sales</Button>
-                </a>
-              </CardContent>
-            </Card>
-          </div>
->>>>>>> 0489c4a8
         </div>
       </section>
 
