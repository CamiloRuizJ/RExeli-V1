import type { Metadata, Viewport } from "next";
import "./globals.css";
import { Toaster } from "@/components/ui/sonner";
import { SessionProvider } from "@/components/providers/SessionProvider";
import Navbar from "@/components/navigation/Navbar";
import { cn } from "@/lib/utils";
import { Analytics } from "@vercel/analytics/next";
import { SpeedInsights } from "@vercel/speed-insights/next";
import Image from "next/image";
import { Logo } from "@/components/ui/Logo";

// Use system fonts instead of Google Fonts to avoid build-time network issues
const fontVariable = "";

export const metadata: Metadata = {
  title: "RExeli V1 - Real Estate Document Processing",
  description: "AI-powered real estate document classification and data extraction platform",
  keywords: "real estate, document processing, AI, rent roll, offering memo, lease agreement",
  authors: [{ name: "RExeli Team" }],
  icons: {
    icon: [
      { url: '/favicon.ico?v=3', sizes: '48x48' },
      { url: '/favicon.png?v=3', type: 'image/png', sizes: '512x512' },
    ],
    apple: [
      { url: '/apple-touch-icon.png?v=3', sizes: '180x180' },
      { url: '/favicon.png?v=3', sizes: '512x512' },
    ],
    shortcut: '/favicon.ico?v=3',
  },
};

export const viewport: Viewport = {
  width: 'device-width',
  initialScale: 1,
};

export default function RootLayout({
  children,
}: Readonly<{
  children: React.ReactNode;
}>) {
  return (
    <html lang="en">
      <body
        className={cn(
          "font-sans antialiased bg-background text-foreground min-h-screen",
          fontVariable,
        )}
        style={{ fontFamily: 'system-ui, -apple-system, BlinkMacSystemFont, "Segoe UI", Roboto, "Helvetica Neue", Arial, sans-serif' }}
      >
        <SessionProvider>
          {/* Skip to main content link for accessibility */}
          <a
            href="#main-content"
            className="sr-only focus:not-sr-only focus:absolute focus:top-4 focus:left-4 focus:z-50 focus:px-4 focus:py-2 focus:bg-emerald-600 focus:text-white focus:rounded-lg focus:shadow-lg"
          >
            Skip to main content
          </a>

          <div className="min-h-screen flex flex-col">
            {/* Navigation */}
            <Navbar />

            {/* Main Content */}
            <main id="main-content" className="flex-1">
              {children}
            </main>

<<<<<<< HEAD
          {/* Compact Footer */}
          <footer className="bg-gradient-to-br from-slate-900 via-slate-800 to-slate-900 border-t border-emerald-500/20 mt-8">
            <div className="max-w-7xl mx-auto px-4 sm:px-6 lg:px-8 py-6">
              <div className="flex flex-col md:flex-row justify-between items-center space-y-4 md:space-y-0">
                {/* Brand */}
                <div className="flex items-center space-x-3">
                  <Image
                    src="/logo.png"
                    alt="RExeli Logo"
                    width={140}
                    height={44}
                    className="h-10 w-auto brightness-0 invert"
                  />
                </div>

                {/* Links */}
                <div className="flex flex-wrap items-center justify-center gap-x-6 gap-y-2 text-sm">
                  <a href="/" className="text-slate-400 hover:text-emerald-400 transition-colors">Home</a>
                  <a href="/tool" className="text-slate-400 hover:text-emerald-400 transition-colors">Document Tool</a>
                  <a href="mailto:support@rexeli.com" className="text-slate-400 hover:text-emerald-400 transition-colors">Support</a>
                  <a href="#" className="text-slate-400 hover:text-emerald-400 transition-colors">Privacy</a>
=======
            {/* Enhanced Footer */}
            <footer className="bg-gradient-to-br from-slate-900 via-slate-800 to-slate-900 border-t border-emerald-500/20 mt-8">
              <div className="max-w-7xl mx-auto px-4 sm:px-6 lg:px-8 py-8">
                <div className="flex flex-col space-y-6">
                  {/* Top Section */}
                  <div className="flex flex-col md:flex-row justify-between items-start space-y-6 md:space-y-0">
                    {/* Brand and Description */}
                    <div className="flex flex-col space-y-3 max-w-sm">
                      <div className="flex items-center">
                        <Logo variant="white" size="lg" className="h-14 w-auto" />
                      </div>
                      <p className="text-slate-400 text-sm leading-relaxed">
                        AI-powered real estate document processing platform. Transform complex documents into structured data in minutes.
                      </p>
                    </div>

                    {/* Quick Links */}
                    <div className="flex flex-col space-y-3">
                      <h3 className="text-white font-semibold text-sm">Quick Links</h3>
                      <div className="flex flex-col space-y-2 text-sm">
                        <a href="/" className="text-slate-400 hover:text-emerald-400 transition-colors">Home</a>
                        <a href="/tool" className="text-slate-400 hover:text-emerald-400 transition-colors">Document Tool</a>
                        <a href="#pricing" className="text-slate-400 hover:text-emerald-400 transition-colors">Pricing</a>
                      </div>
                    </div>

                    {/* Support */}
                    <div className="flex flex-col space-y-3">
                      <h3 className="text-white font-semibold text-sm">Support</h3>
                      <div className="flex flex-col space-y-2 text-sm">
                        <a href="mailto:support@rexeli.com" className="text-slate-400 hover:text-emerald-400 transition-colors">
                          Support
                        </a>
                        <a href="mailto:sales@rexeli.com" className="text-slate-400 hover:text-emerald-400 transition-colors">
                          Sales
                        </a>
                        <a href="#" className="text-slate-400 hover:text-emerald-400 transition-colors">Documentation</a>
                      </div>
                    </div>

                    {/* Legal */}
                    <div className="flex flex-col space-y-3">
                      <h3 className="text-white font-semibold text-sm">Legal</h3>
                      <div className="flex flex-col space-y-2 text-sm">
                        <a href="#" className="text-slate-400 hover:text-emerald-400 transition-colors">Privacy Policy</a>
                        <a href="#" className="text-slate-400 hover:text-emerald-400 transition-colors">Terms of Service</a>
                        <a href="#" className="text-slate-400 hover:text-emerald-400 transition-colors">Cookie Policy</a>
                      </div>
                    </div>
                  </div>

                  {/* Bottom Section */}
                  <div className="flex flex-col sm:flex-row justify-between items-center space-y-4 sm:space-y-0 pt-6 border-t border-slate-700/50">
                    <p className="text-slate-400 text-sm">
                      © 2025 RExeli. All rights reserved.
                    </p>
                    <div className="flex items-center space-x-2 text-sm">
                      <span className="text-slate-400">Powered by</span>
                      <span className="text-emerald-400 font-semibold">RExeli AI</span>
                    </div>
                  </div>
>>>>>>> ed247e48
                </div>

                {/* Copyright */}
                <p className="text-slate-400 text-sm">
                  © 2025 RExeli
                </p>
              </div>
            </footer>
          </div>
          <Toaster position="bottom-right" />
        </SessionProvider>
        <Analytics />
        <SpeedInsights />
      </body>
    </html>
  );
}<|MERGE_RESOLUTION|>--- conflicted
+++ resolved
@@ -67,97 +67,28 @@
               {children}
             </main>
 
-<<<<<<< HEAD
-          {/* Compact Footer */}
-          <footer className="bg-gradient-to-br from-slate-900 via-slate-800 to-slate-900 border-t border-emerald-500/20 mt-8">
-            <div className="max-w-7xl mx-auto px-4 sm:px-6 lg:px-8 py-6">
-              <div className="flex flex-col md:flex-row justify-between items-center space-y-4 md:space-y-0">
-                {/* Brand */}
-                <div className="flex items-center space-x-3">
-                  <Image
-                    src="/logo.png"
-                    alt="RExeli Logo"
-                    width={140}
-                    height={44}
-                    className="h-10 w-auto brightness-0 invert"
-                  />
-                </div>
-
-                {/* Links */}
-                <div className="flex flex-wrap items-center justify-center gap-x-6 gap-y-2 text-sm">
-                  <a href="/" className="text-slate-400 hover:text-emerald-400 transition-colors">Home</a>
-                  <a href="/tool" className="text-slate-400 hover:text-emerald-400 transition-colors">Document Tool</a>
-                  <a href="mailto:support@rexeli.com" className="text-slate-400 hover:text-emerald-400 transition-colors">Support</a>
-                  <a href="#" className="text-slate-400 hover:text-emerald-400 transition-colors">Privacy</a>
-=======
-            {/* Enhanced Footer */}
+            {/* Compact Footer */}
             <footer className="bg-gradient-to-br from-slate-900 via-slate-800 to-slate-900 border-t border-emerald-500/20 mt-8">
-              <div className="max-w-7xl mx-auto px-4 sm:px-6 lg:px-8 py-8">
-                <div className="flex flex-col space-y-6">
-                  {/* Top Section */}
-                  <div className="flex flex-col md:flex-row justify-between items-start space-y-6 md:space-y-0">
-                    {/* Brand and Description */}
-                    <div className="flex flex-col space-y-3 max-w-sm">
-                      <div className="flex items-center">
-                        <Logo variant="white" size="lg" className="h-14 w-auto" />
-                      </div>
-                      <p className="text-slate-400 text-sm leading-relaxed">
-                        AI-powered real estate document processing platform. Transform complex documents into structured data in minutes.
-                      </p>
-                    </div>
-
-                    {/* Quick Links */}
-                    <div className="flex flex-col space-y-3">
-                      <h3 className="text-white font-semibold text-sm">Quick Links</h3>
-                      <div className="flex flex-col space-y-2 text-sm">
-                        <a href="/" className="text-slate-400 hover:text-emerald-400 transition-colors">Home</a>
-                        <a href="/tool" className="text-slate-400 hover:text-emerald-400 transition-colors">Document Tool</a>
-                        <a href="#pricing" className="text-slate-400 hover:text-emerald-400 transition-colors">Pricing</a>
-                      </div>
-                    </div>
-
-                    {/* Support */}
-                    <div className="flex flex-col space-y-3">
-                      <h3 className="text-white font-semibold text-sm">Support</h3>
-                      <div className="flex flex-col space-y-2 text-sm">
-                        <a href="mailto:support@rexeli.com" className="text-slate-400 hover:text-emerald-400 transition-colors">
-                          Support
-                        </a>
-                        <a href="mailto:sales@rexeli.com" className="text-slate-400 hover:text-emerald-400 transition-colors">
-                          Sales
-                        </a>
-                        <a href="#" className="text-slate-400 hover:text-emerald-400 transition-colors">Documentation</a>
-                      </div>
-                    </div>
-
-                    {/* Legal */}
-                    <div className="flex flex-col space-y-3">
-                      <h3 className="text-white font-semibold text-sm">Legal</h3>
-                      <div className="flex flex-col space-y-2 text-sm">
-                        <a href="#" className="text-slate-400 hover:text-emerald-400 transition-colors">Privacy Policy</a>
-                        <a href="#" className="text-slate-400 hover:text-emerald-400 transition-colors">Terms of Service</a>
-                        <a href="#" className="text-slate-400 hover:text-emerald-400 transition-colors">Cookie Policy</a>
-                      </div>
-                    </div>
+              <div className="max-w-7xl mx-auto px-4 sm:px-6 lg:px-8 py-6">
+                <div className="flex flex-col md:flex-row justify-between items-center space-y-4 md:space-y-0">
+                  {/* Brand */}
+                  <div className="flex items-center space-x-3">
+                    <Logo variant="white" size="sm" className="h-10 w-auto" />
                   </div>
 
-                  {/* Bottom Section */}
-                  <div className="flex flex-col sm:flex-row justify-between items-center space-y-4 sm:space-y-0 pt-6 border-t border-slate-700/50">
-                    <p className="text-slate-400 text-sm">
-                      © 2025 RExeli. All rights reserved.
-                    </p>
-                    <div className="flex items-center space-x-2 text-sm">
-                      <span className="text-slate-400">Powered by</span>
-                      <span className="text-emerald-400 font-semibold">RExeli AI</span>
-                    </div>
+                  {/* Links */}
+                  <div className="flex flex-wrap items-center justify-center gap-x-6 gap-y-2 text-sm">
+                    <a href="/" className="text-slate-400 hover:text-emerald-400 transition-colors">Home</a>
+                    <a href="/tool" className="text-slate-400 hover:text-emerald-400 transition-colors">Document Tool</a>
+                    <a href="mailto:support@rexeli.com" className="text-slate-400 hover:text-emerald-400 transition-colors">Support</a>
+                    <a href="#" className="text-slate-400 hover:text-emerald-400 transition-colors">Privacy</a>
                   </div>
->>>>>>> ed247e48
+
+                  {/* Copyright */}
+                  <p className="text-slate-400 text-sm">
+                    © 2025 RExeli
+                  </p>
                 </div>
-
-                {/* Copyright */}
-                <p className="text-slate-400 text-sm">
-                  © 2025 RExeli
-                </p>
               </div>
             </footer>
           </div>
